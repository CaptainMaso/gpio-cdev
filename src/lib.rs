// Copyright (c) 2018 The rust-gpio-cdev Project Developers.
//
// Licensed under the Apache License, Version 2.0 <LICENSE-APACHE or
// http://www.apache.org/licenses/LICENSE-2.0> or the MIT license
// <LICENSE-MIT or http://opensource.org/licenses/MIT>, at your
// option. This file may not be copied, modified, or distributed
// except according to those terms.

//! The `gpio-cdev` crate provides access to the [GPIO character device
//! ABI](https://www.kernel.org/doc/Documentation/ABI/testing/gpio-cdev).  This API,
//! stabilized with Linux v4.4, deprecates the legacy sysfs interface to GPIOs that is
//! planned to be removed from the upstream kernel after
//! year 2020 (which is coming up quickly).
//!
//! This crate attempts to wrap this interface in a moderately direction fashion
//! while retaining safety and using Rust idioms (where doing so could be mapped
//! to the underlying abstraction without significant overhead or loss of
//! functionality).
//!
//! For additional context for why the kernel is moving from the sysfs API to the
//! character device API, please see the main [README on Github].
//!
//! # Examples
//!
//! The following example reads the state of a GPIO line/pin and writes the matching
//! state to another line/pin.
//!
//! ```no_run
//! use gpio_cdev::{Chip, LineRequestFlags, EventRequestFlags, EventType};
//!
//! // Lines are offset within gpiochip0; see docs for more info on chips/lines
//! fn mirror_gpio(inputline: u32, outputline: u32) -> Result<(), gpio_cdev::Error> {
//!     let mut chip = Chip::new("/dev/gpiochip0")?;
//!     let input = chip.get_line(inputline)?;
//!     let output = chip.get_line(outputline)?;
//!     let output_handle = output.request(LineRequestFlags::OUTPUT, 0, "mirror-gpio")?;
//!     for event in input.events(
//!         LineRequestFlags::INPUT,
//!         EventRequestFlags::BOTH_EDGES,
//!         "mirror-gpio",
//!     )? {
//!         let evt = event?;
//!         println!("{:?}", evt);
//!         match evt.event_type() {
//!             EventType::RisingEdge => {
//!                 output_handle.set_value(1)?;
//!             }
//!             EventType::FallingEdge => {
//!                 output_handle.set_value(0)?;
//!             }
//!         }
//!     }
//!
//!     Ok(())
//! }
//!
//! # fn main() -> Result<(), gpio_cdev::Error> {
//! #     mirror_gpio(0, 1)
//! # }
//! ```
//!
//! To get the state of a GPIO Line on a given chip:
//!
//! ```no_run
//! use gpio_cdev::{Chip, LineRequestFlags};
//!
//! # fn main() -> Result<(), gpio_cdev::Error> {
//! // Read the state of GPIO4 on a raspberry pi.  /dev/gpiochip0
//! // maps to the driver for the SoC (builtin) GPIO controller.
//! // The LineHandle returned by request must be assigned to a
//! // variable (in this case the variable handle) to ensure that
//! // the corresponding file descriptor is not closed.
//! let mut chip = Chip::new("/dev/gpiochip0")?;
//! let handle = chip
//!     .get_line(4)?
//!     .request(LineRequestFlags::INPUT, 0, "read-input")?;
//! for _ in 1..4 {
//!     println!("Value: {:?}", handle.get_value()?);
//! }
//! # Ok(()) }
//! ```
//!
//! [README on Github]: https://github.com/rust-embedded/rust-gpio-cdev

#![cfg_attr(docsrs, feature(doc_cfg))]

#[macro_use]
extern crate bitflags;
#[macro_use]
extern crate nix;

use std::cmp::min;
use std::ffi::CStr;
use std::fs::{read_dir, File, ReadDir};
use std::io::Read;
use std::mem;
use std::ops::Index;
use std::os::unix::io::{AsRawFd, FromRawFd, RawFd};
use std::path::{Path, PathBuf};
use std::ptr;
use std::slice;
use std::sync::Arc;

#[cfg(feature = "async-tokio")]
#[cfg_attr(docsrs, doc(cfg(feature = "async-tokio")))]
mod async_tokio;
pub mod errors; // pub portion is deprecated
mod ffi;

#[derive(Debug, Clone, Copy, PartialEq)]
pub enum IoctlKind {
    ChipInfo,
    LineInfo,
    LineHandle,
    LineEvent,
    GetLine,
    SetLine,
}

#[cfg(feature = "async-tokio")]
#[cfg_attr(docsrs, doc(cfg(feature = "async-tokio")))]
pub use crate::async_tokio::AsyncLineEventHandle;
pub use errors::*;

unsafe fn rstr_lcpy(dst: *mut libc::c_char, src: &str, length: usize) {
    let copylen = min(src.len() + 1, length);
    ptr::copy_nonoverlapping(src.as_bytes().as_ptr().cast(), dst, copylen - 1);
    slice::from_raw_parts_mut(dst, length)[copylen - 1] = 0;
}

#[derive(Debug)]
struct InnerChip {
    pub path: PathBuf,
    pub file: File,
    pub name: String,
    pub label: String,
    pub lines: u32,
}

/// A GPIO Chip maps to the actual device driver instance in hardware that
/// one interacts with to interact with individual GPIOs.  Often these chips
/// map to IP chunks on an SoC but could also be enumerated within the kernel
/// via something like a PCI or USB bus.
///
/// The Linux kernel itself enumerates GPIO character devices at two paths:
/// 1. `/dev/gpiochipN`
/// 2. `/sys/bus/gpiochipN`
///
/// It is best not to assume that a device will always be enumerated in the
/// same order (especially if it is connected via a bus).  In order to reliably
/// find the correct chip, there are a few approaches that one could reasonably
/// take:
///
/// 1. Create a udev rule that will match attributes of the device and
///    setup a symlink to the device.
/// 2. Iterate over all available chips using the [`chips()`] call to find the
///    device with matching criteria.
/// 3. For simple cases, just using the enumerated path is fine (demo work).  This
///    is discouraged for production.
///
/// [`chips()`]: fn.chips.html
#[derive(Debug)]
pub struct Chip {
    inner: Arc<InnerChip>,
}

/// Iterator over chips
#[derive(Debug)]
pub struct ChipIterator {
    readdir: ReadDir,
}

impl Iterator for ChipIterator {
    type Item = Result<Chip>;

    fn next(&mut self) -> Option<Result<Chip>> {
        for entry in &mut self.readdir {
            match entry {
                Ok(entry) => {
                    if entry
                        .path()
                        .as_path()
                        .to_string_lossy()
                        .contains("gpiochip")
                    {
                        return Some(Chip::new(entry.path()));
                    }
                }
                Err(e) => {
                    return Some(Err(e.into()));
                }
            }
        }

        None
    }
}

/// Iterate over all GPIO chips currently present on this system
pub fn chips() -> Result<ChipIterator> {
    Ok(ChipIterator {
        readdir: read_dir("/dev")?,
    })
}

impl Chip {
    /// Open the GPIO Chip at the provided path (e.g. `/dev/gpiochip<N>`)
    pub fn new<P: AsRef<Path>>(path: P) -> Result<Self> {
        let f = File::open(path.as_ref())?;
        let mut info: ffi::gpiochip_info = unsafe { mem::zeroed() };
        ffi::gpio_get_chipinfo_ioctl(f.as_raw_fd(), &mut info)?;

        Ok(Self {
            inner: Arc::new(InnerChip {
                file: f,
                path: path.as_ref().to_path_buf(),
                name: unsafe {
                    CStr::from_ptr(info.name.as_ptr())
                        .to_string_lossy()
                        .into_owned()
                },
                label: unsafe {
                    CStr::from_ptr(info.label.as_ptr())
                        .to_string_lossy()
                        .into_owned()
                },
                lines: info.lines,
            }),
        })
    }

    /// Get the fs path of this character device (e.g. `/dev/gpiochipN`)
    pub fn path(&self) -> &Path {
        self.inner.path.as_path()
    }

    /// The name of the device driving this GPIO chip in the kernel
    pub fn name(&self) -> &str {
        self.inner.name.as_str()
    }

    /// A functional name for this GPIO chip, such as a product number.  Might
    /// be an empty string.
    ///
    /// As an example, the SoC GPIO chip on a Raspberry Pi is "pinctrl-bcm2835"
    pub fn label(&self) -> &str {
        self.inner.label.as_str()
    }

    /// The number of lines/pins indexable through this chip
    ///
    /// Not all of these may be usable depending on how the hardware is
    /// configured/muxed.
    pub fn num_lines(&self) -> u32 {
        self.inner.lines
    }

    /// Get a handle to the GPIO line at a given offset
    ///
    /// The actual physical line corresponding to a given offset
    /// is completely dependent on how the driver/hardware for
    /// the chip works as well as the associated board layout.
    ///
    /// For a device like the NXP i.mx6 SoC GPIO controller there
    /// are several banks of GPIOs with each bank containing 32
    /// GPIOs.  For this hardware and driver something like
    /// `GPIO2_5` would map to offset 37.
    pub fn get_line(&mut self, offset: u32) -> Result<Line> {
        Line::new(self.inner.clone(), offset)
    }

    /// Get a handle to multiple GPIO line at a given offsets
    ///
    /// The group of lines can be manipulated simultaneously.
    pub fn get_lines(&mut self, offsets: &[u32]) -> Result<Lines> {
        Lines::new(self.inner.clone(), offsets)
    }

    /// Get a handle to all the GPIO lines on the chip
    ///
    /// The group of lines can be manipulated simultaneously.
    pub fn get_all_lines(&mut self) -> Result<Lines> {
        let offsets: Vec<u32> = (0..self.num_lines()).collect();
        self.get_lines(&offsets)
    }

    /// Get an interator over all lines that can be potentially access for this
    /// chip.
    pub fn lines(&self) -> LineIterator {
        LineIterator {
            chip: self.inner.clone(),
            idx: 0,
        }
    }
}

/// Iterator over GPIO Lines for a given chip.
#[derive(Debug)]
pub struct LineIterator {
    chip: Arc<InnerChip>,
    idx: u32,
}

impl Iterator for LineIterator {
    type Item = Line;

    fn next(&mut self) -> Option<Line> {
        if self.idx < self.chip.lines {
            let idx = self.idx;
            self.idx += 1;
            // Since we checked the index, we know this will be Ok
            Some(Line::new(self.chip.clone(), idx).unwrap())
        } else {
            None
        }
    }
}

/// Access to a specific GPIO Line
///
/// GPIO Lines must be obtained through a parent [`Chip`] and
/// represent an actual GPIO pin/line accessible via that chip.
/// Not all accessible lines for a given chip may actually
/// map to hardware depending on how the board is setup
/// in the kernel.
///
#[derive(Debug, Clone)]
pub struct Line {
    chip: Arc<InnerChip>,
    offset: u32,
}

/// Information about a specific GPIO Line
///
/// Wraps kernel [`struct gpioline_info`].
///
/// [`struct gpioline_info`]: https://elixir.bootlin.com/linux/v4.9.127/source/include/uapi/linux/gpio.h#L36
#[derive(Debug, Clone)]
pub struct LineInfo {
    line: Line,
    flags: LineFlags,
    name: Option<String>,
    consumer: Option<String>,
}

bitflags! {
    /// Line Request Flags
    ///
    /// Maps to kernel [`GPIOHANDLE_REQUEST_*`] flags.
    ///
    /// [`GPIOHANDLE_REQUEST_*`]: https://elixir.bootlin.com/linux/v4.9.127/source/include/uapi/linux/gpio.h#L58
    pub struct LineRequestFlags: u32 {
        const INPUT = (1 << 0);
        const OUTPUT = (1 << 1);
        const ACTIVE_LOW = (1 << 2);
        const OPEN_DRAIN = (1 << 3);
        const OPEN_SOURCE = (1 << 4);
    }
}

bitflags! {
    /// Event request flags
    ///
    /// Maps to kernel [`GPIOEVENT_REQEST_*`] flags.
    ///
    /// [`GPIOEVENT_REQUEST_*`]: https://elixir.bootlin.com/linux/v4.9.127/source/include/uapi/linux/gpio.h#L109
    pub struct EventRequestFlags: u32 {
        const RISING_EDGE = (1 << 0);
        const FALLING_EDGE = (1 << 1);
        const BOTH_EDGES = Self::RISING_EDGE.bits | Self::FALLING_EDGE.bits;
    }
}

bitflags! {
    /// Informational Flags
    ///
    /// Maps to kernel [`GPIOLINE_FLAG_*`] flags.
    ///
    /// [`GPIOLINE_FLAG_*`]: https://elixir.bootlin.com/linux/v4.9.127/source/include/uapi/linux/gpio.h#L29
    pub struct LineFlags: u32 {
        const KERNEL = (1 << 0);
        const IS_OUT = (1 << 1);
        const ACTIVE_LOW = (1 << 2);
        const OPEN_DRAIN = (1 << 3);
        const OPEN_SOURCE = (1 << 4);
    }
}

/// In or Out
#[derive(Debug, Clone, Copy, PartialEq)]
pub enum LineDirection {
    In,
    Out,
}

unsafe fn cstrbuf_to_string(buf: &[libc::c_char]) -> Option<String> {
    if buf[0] == 0 {
        None
    } else {
        Some(CStr::from_ptr(buf.as_ptr()).to_string_lossy().into_owned())
    }
}

impl Line {
    fn new(chip: Arc<InnerChip>, offset: u32) -> Result<Self> {
        if offset >= chip.lines {
            return Err(offset_err(offset));
        }
        Ok(Self { chip, offset })
    }

    /// Get info about the line from the kernel.
    pub fn info(&self) -> Result<LineInfo> {
        let mut line_info = ffi::gpioline_info {
            line_offset: self.offset,
            flags: 0,
            name: [0; 32],
            consumer: [0; 32],
        };
        ffi::gpio_get_lineinfo_ioctl(self.chip.file.as_raw_fd(), &mut line_info)?;

        Ok(LineInfo {
            line: self.clone(),
            flags: LineFlags::from_bits_truncate(line_info.flags),
            name: unsafe { cstrbuf_to_string(&line_info.name[..]) },
            consumer: unsafe { cstrbuf_to_string(&line_info.consumer[..]) },
        })
    }

    /// Offset of this line within its parent chip
    pub fn offset(&self) -> u32 {
        self.offset
    }

    /// Get a handle to this chip's parent
    pub fn chip(&self) -> Chip {
        Chip {
            inner: self.chip.clone(),
        }
    }

    /// Request access to interact with this line from the kernel
    ///
    /// This is similar to the "export" operation present in the sysfs
    /// API with the key difference that we are also able to configure
    /// the GPIO with `flags` to specify how the line will be used
    /// at the time of request.
    ///
    /// For an output, the `default` parameter specifies the value
    /// the line should have when it is configured as an output.  The
    /// `consumer` string should describe the process consuming the
    /// line (this will be truncated to 31 characters if too long).
    ///
    /// # Errors
    ///
    /// The main source of errors here is if the kernel returns an
    /// error to the ioctl performing the request here.  This will
    /// result in an [`Error`] being returned with [`ErrorKind::Ioctl`].
    ///
    /// One possible cause for an error here would be if the line is
    /// already in use.  One can check for this prior to making the
    /// request using [`is_kernel`].
    ///
    /// [`Error`]: errors/struct.Error.html
    /// [`ErrorKind::Ioctl`]: errors/enum.ErrorKind.html#variant.Ioctl
    /// [`is_kernel`]: struct.Line.html#method.is_kernel
    pub fn request(
        &self,
        flags: LineRequestFlags,
        default: u8,
        consumer: &str,
    ) -> Result<LineHandle> {
        // prepare the request; the kernel consumes some of these values and will
        // set the fd for us.
        let mut request = ffi::gpiohandle_request {
            lineoffsets: unsafe { mem::zeroed() },
            flags: flags.bits(),
            default_values: unsafe { mem::zeroed() },
            consumer_label: unsafe { mem::zeroed() },
            lines: 1,
            fd: 0,
        };
        request.lineoffsets[0] = self.offset;
        request.default_values[0] = default;
        unsafe {
            rstr_lcpy(
                request.consumer_label[..].as_mut_ptr(),
                consumer,
                request.consumer_label.len(),
            );
        }
        ffi::gpio_get_linehandle_ioctl(self.chip.file.as_raw_fd(), &mut request)?;
        Ok(LineHandle {
            line: self.clone(),
            flags,
            file: unsafe { File::from_raw_fd(request.fd) },
        })
    }

    /// Get an event handle that can be used as a blocking iterator over
    /// the events (state changes) for this Line
    ///
    /// When used as an iterator, it blocks while there is not another event
    /// available from the kernel for this line matching the subscription
    /// criteria specified in the `event_flags`.  The line will be configured
    /// with the specified `handle_flags` and `consumer` label.
    ///
    /// Note that as compared with the sysfs interface, the character
    /// device interface maintains a queue of events in the kernel so
    /// events may happen (e.g. a line changing state faster than can
    /// be picked up in userspace in real-time).  These events will be
    /// returned on the iterator in order with the event containing the
    /// associated timestamp attached with high precision within the
    /// kernel (from an ISR for most drivers).
    ///
    /// # Example
    ///
    /// ```no_run
    /// # fn main() -> Result<(), gpio_cdev::Error> {
    /// use gpio_cdev::{Chip, LineRequestFlags, EventRequestFlags};
    /// use std::io;
    ///
    /// let mut chip = Chip::new("/dev/gpiochip0")?;
    /// let input = chip.get_line(0)?;
    ///
    /// // Show all state changes for this line forever
    /// for event in input.events(
    ///     LineRequestFlags::INPUT,
    ///     EventRequestFlags::BOTH_EDGES,
    ///     "rust-gpio"
    /// )? {
    ///     println!("{:?}", event?);
    /// }
    /// # Ok(())
    /// # }
    /// ```
    pub fn events(
        &self,
        handle_flags: LineRequestFlags,
        event_flags: EventRequestFlags,
        consumer: &str,
    ) -> Result<LineEventHandle> {
        let mut request = ffi::gpioevent_request {
            lineoffset: self.offset,
            handleflags: handle_flags.bits(),
            eventflags: event_flags.bits(),
            consumer_label: unsafe { mem::zeroed() },
            fd: 0,
        };

        unsafe {
            rstr_lcpy(
                request.consumer_label[..].as_mut_ptr(),
                consumer,
                request.consumer_label.len(),
            );
        }
        ffi::gpio_get_lineevent_ioctl(self.chip.file.as_raw_fd(), &mut request)?;

        unsafe {
            let flags = libc::fcntl(request.fd, libc::F_GETFL, 0);
            libc::fcntl(request.fd, libc::F_SETFL, flags | libc::O_NONBLOCK);
        }

        Ok(LineEventHandle {
            line: self.clone(),
            file: unsafe { File::from_raw_fd(request.fd) },
        })
    }

    #[cfg(feature = "async-tokio")]
    #[cfg_attr(docsrs, doc(cfg(feature = "async-tokio")))]
    pub fn async_events(
        &self,
        handle_flags: LineRequestFlags,
        event_flags: EventRequestFlags,
        consumer: &str,
    ) -> Result<AsyncLineEventHandle> {
        let events = self.events(handle_flags, event_flags, consumer)?;
        Ok(AsyncLineEventHandle::new(events)?)
    }
}

impl LineInfo {
    /// Get a handle to the line that this info represents
    pub fn line(&self) -> &Line {
        &self.line
    }

    /// Name assigned to this chip if assigned
    pub fn name(&self) -> Option<&str> {
        self.name.as_deref()
    }

    /// The name of this GPIO line, such as the output pin of the line on the
    /// chip, a rail or a pin header name on a board, as specified by the gpio
    /// chip.
    pub fn consumer(&self) -> Option<&str> {
        self.consumer.as_deref()
    }

    /// Get the direction of this GPIO if configured
    ///
    /// Lines are considered to be inputs if not explicitly
    /// marked as outputs in the line info flags by the kernel.
    pub fn direction(&self) -> LineDirection {
        if self.flags.contains(LineFlags::IS_OUT) {
            LineDirection::Out
        } else {
            LineDirection::In
        }
    }

    /// True if the any flags for the device are set (input or output)
    pub fn is_used(&self) -> bool {
        !self.flags.is_empty()
    }

    /// True if this line is being used by something else in the kernel
    ///
    /// If another driver or subsystem in the kernel is using the line
    /// then it cannot be used via the cdev interface. See [relevant kernel code].
    ///
    /// [relevant kernel code]: https://elixir.bootlin.com/linux/v4.9.127/source/drivers/gpio/gpiolib.c#L938
    pub fn is_kernel(&self) -> bool {
        self.flags.contains(LineFlags::KERNEL)
    }

    /// True if this line is marked as active low in the kernel
    pub fn is_active_low(&self) -> bool {
        self.flags.contains(LineFlags::ACTIVE_LOW)
    }

    /// True if this line is marked as open drain in the kernel
    pub fn is_open_drain(&self) -> bool {
        self.flags.contains(LineFlags::OPEN_DRAIN)
    }

    /// True if this line is marked as open source in the kernel
    pub fn is_open_source(&self) -> bool {
        self.flags.contains(LineFlags::OPEN_SOURCE)
    }
}

/// Handle for interacting with a "requested" line
///
/// In order for userspace to read/write the value of a GPIO
/// it must be requested from the chip using [`Line::request`].
/// On success, the kernel creates an anonymous file descriptor
/// for interacting with the requested line.  This structure
/// is the go-between for callers and that file descriptor.
///
/// [`Line::request`]: struct.Line.html#method.request
#[derive(Debug)]
pub struct LineHandle {
    line: Line,
    flags: LineRequestFlags,
    file: File,
}

impl LineHandle {
    /// Request the current state of this Line from the kernel
    ///
    /// This call is expected to succeed for both input and output
    /// lines.  It should be noted, however, that some drivers may
    /// not be able to give any useful information when the value
    /// is requested for an output line.
    ///
    /// This value should be 0 or 1 which a "1" representing that
    /// the line is active.  Usually this means that the line is
    /// at logic-level high but it could mean the opposite if the
    /// line has been marked as being `ACTIVE_LOW`.
    pub fn get_value(&self) -> Result<u8> {
        let mut data: ffi::gpiohandle_data = unsafe { mem::zeroed() };
        ffi::gpiohandle_get_line_values_ioctl(self.file.as_raw_fd(), &mut data)?;
        Ok(data.values[0])
    }

    /// Request that the line be driven to the specified value
    ///
    /// The value should be 0 or 1 with 1 representing a request
    /// to make the line "active".  Usually "active" means
    /// logic level high unless the line has been marked as `ACTIVE_LOW`.
    ///
    /// Calling `set_value` on a line that is not an output will
    /// likely result in an error (from the kernel).
    pub fn set_value(&self, value: u8) -> Result<()> {
        let mut data: ffi::gpiohandle_data = unsafe { mem::zeroed() };
        data.values[0] = value;
        ffi::gpiohandle_set_line_values_ioctl(self.file.as_raw_fd(), &mut data)?;
        Ok(())
    }

    /// Get the Line information associated with this handle.
    pub fn line(&self) -> &Line {
        &self.line
    }

    /// Get the flags with which this handle was created
    pub fn flags(&self) -> LineRequestFlags {
        self.flags
    }
}

impl AsRawFd for LineHandle {
    /// Gets the raw file descriptor for the `LineHandle`.
    fn as_raw_fd(&self) -> RawFd {
        self.file.as_raw_fd()
    }
}

/// A collection of lines that can be accesses simultaneously
///
/// This is a collection of lines, all from the same GPIO chip that can
/// all be accessed simultaneously
#[derive(Debug)]
pub struct Lines {
    lines: Vec<Line>,
}

impl Lines {
    fn new(chip: Arc<InnerChip>, offsets: &[u32]) -> Result<Self> {
        let res: Result<Vec<Line>> = offsets
            .iter()
            .map(|off| Line::new(chip.clone(), *off))
            .collect();
        let lines = res?;
        Ok(Self { lines })
    }

    /// Get a handle to the parent chip for the lines
    pub fn chip(&self) -> Chip {
        self.lines[0].chip()
    }

    /// Get the number of lines in the collection
    pub fn is_empty(&self) -> bool {
        self.lines.is_empty()
    }

    /// Get the number of lines in the collection
    pub fn len(&self) -> usize {
        self.lines.len()
    }

    /// Request access to interact with these lines from the kernel
    ///
    /// This is similar to the "export" operation present in the sysfs
    /// API with the key difference that we are also able to configure
    /// the GPIO with `flags` to specify how the line will be used
    /// at the time of request.
    ///
    /// For an output, the `default` parameter specifies the value
    /// each line should have when it is configured as an output.  The
    /// `consumer` string should describe the process consuming the
    /// line (this will be truncated to 31 characters if too long).
    ///
    /// # Errors
    ///
    /// The main source of errors here is if the kernel returns an
    /// error to the ioctl performing the request here.  This will
    /// result in an [`Error`] being returned with [`ErrorKind::Ioctl`].
    ///
    /// One possible cause for an error here would be if the lines are
    /// already in use.  One can check for this prior to making the
    /// request using [`is_kernel`].
    ///
    /// [`Error`]: errors/struct.Error.html
    /// [`ErrorKind::Ioctl`]: errors/enum.ErrorKind.html#variant.Ioctl
    /// [`is_kernel`]: struct.Line.html#method.is_kernel
    pub fn request(
        &self,
        flags: LineRequestFlags,
        default: &[u8],
        consumer: &str,
    ) -> Result<MultiLineHandle> {
        let n = self.lines.len();
        if default.len() != n {
            return Err(invalid_err(n, default.len()));
        }
        // prepare the request; the kernel consumes some of these values and will
        // set the fd for us.
        let mut request = ffi::gpiohandle_request {
            lineoffsets: unsafe { mem::zeroed() },
            flags: flags.bits(),
            default_values: unsafe { mem::zeroed() },
            consumer_label: unsafe { mem::zeroed() },
            lines: n as u32,
            fd: 0,
        };
        #[allow(clippy::needless_range_loop)] // clippy does not understand this loop correctly
        for i in 0..n {
            request.lineoffsets[i] = self.lines[i].offset();
            request.default_values[i] = default[i];
        }
        unsafe {
            rstr_lcpy(
                request.consumer_label[..].as_mut_ptr(),
                consumer,
                request.consumer_label.len(),
            );
        }
        ffi::gpio_get_linehandle_ioctl(self.lines[0].chip().inner.file.as_raw_fd(), &mut request)?;
        let lines = self.lines.clone();
        Ok(MultiLineHandle {
            lines: Self { lines },
            file: unsafe { File::from_raw_fd(request.fd) },
        })
    }
}

impl Index<usize> for Lines {
    type Output = Line;

    fn index(&self, i: usize) -> &Line {
        &self.lines[i]
    }
}

/// Handle for interacting with a "requested" line
///
/// In order for userspace to read/write the value of a GPIO
/// it must be requested from the chip using [`Line::request`].
/// On success, the kernel creates an anonymous file descriptor
/// for interacting with the requested line.  This structure
/// is the go-between for callers and that file descriptor.
///
/// [`Line::request`]: struct.Line.html#method.request
#[derive(Debug)]
pub struct MultiLineHandle {
    lines: Lines,
    file: File,
}

impl MultiLineHandle {
    /// Request the current state of this Line from the kernel
    ///
    /// This call is expected to succeed for both input and output
    /// lines.  It should be noted, however, that some drivers may
    /// not be able to give any useful information when the value
    /// is requested for an output line.
    ///
    /// This value should be 0 or 1 which a "1" representing that
    /// the line is active.  Usually this means that the line is
    /// at logic-level high but it could mean the opposite if the
    /// line has been marked as being `ACTIVE_LOW`.
    pub fn get_values(&self) -> Result<Vec<u8>> {
        let mut data: ffi::gpiohandle_data = unsafe { mem::zeroed() };
        ffi::gpiohandle_get_line_values_ioctl(self.file.as_raw_fd(), &mut data)?;
        let n = self.num_lines();
        let values: Vec<u8> = (0..n).map(|i| data.values[i]).collect();
        Ok(values)
    }

    /// Request that the line be driven to the specified value
    ///
    /// The value should be 0 or 1 with 1 representing a request
    /// to make the line "active".  Usually "active" means
    /// logic level high unless the line has been marked as `ACTIVE_LOW`.
    ///
    /// Calling `set_value` on a line that is not an output will
    /// likely result in an error (from the kernel).
    pub fn set_values(&self, values: &[u8]) -> Result<()> {
        let n = self.num_lines();
        if values.len() != n {
            return Err(invalid_err(n, values.len()));
        }
        let mut data: ffi::gpiohandle_data = unsafe { mem::zeroed() };
        data.values[..n].clone_from_slice(&values[..n]);
        ffi::gpiohandle_set_line_values_ioctl(self.file.as_raw_fd(), &mut data)?;
        Ok(())
    }

    /// Get the number of lines associated with this handle
    pub fn num_lines(&self) -> usize {
        self.lines.len()
    }

    /// Get the Line information associated with this handle.
    pub fn lines(&self) -> &Lines {
        &self.lines
    }
}

impl AsRawFd for MultiLineHandle {
    /// Gets the raw file descriptor for the `LineHandle`.
    fn as_raw_fd(&self) -> RawFd {
        self.file.as_raw_fd()
    }
}

/// Did the Line rise (go active) or fall (go inactive)?
///
/// Maps to kernel [`GPIOEVENT_EVENT_*`] definitions.
///
/// [`GPIOEVENT_EVENT_*`]: https://elixir.bootlin.com/linux/v4.9.127/source/include/uapi/linux/gpio.h#L136
#[derive(Debug, Clone, Copy, PartialEq)]
pub enum EventType {
    RisingEdge,
    FallingEdge,
}

/// Information about a change to the state of a Line
///
/// Wraps kernel [`struct gpioevent_data`].
///
/// [`struct gpioevent_data`]: https://elixir.bootlin.com/linux/v4.9.127/source/include/uapi/linux/gpio.h#L142
pub struct LineEvent(ffi::gpioevent_data);

impl std::fmt::Debug for LineEvent {
    fn fmt(&self, f: &mut std::fmt::Formatter) -> std::fmt::Result {
        write!(
            f,
            "LineEvent {{ timestamp: {:?}, event_type: {:?} }}",
            self.timestamp(),
            self.event_type()
        )
    }
}

impl LineEvent {
    /// Best estimate of event occurrence time, in nanoseconds
    ///
    /// In most cases, the timestamp for the event is captured
    /// in an interrupt handler so it should be very accurate.
    ///
    /// The nanosecond timestamp value should are captured
    /// using the `CLOCK_REALTIME` offsets in the kernel and
    /// should be compared against `CLOCK_REALTIME` values.
    pub fn timestamp(&self) -> u64 {
        self.0.timestamp
    }

    /// Was this a rising or a falling edge?
    pub fn event_type(&self) -> EventType {
        if self.0.id == 0x01 {
            EventType::RisingEdge
        } else {
            EventType::FallingEdge
        }
    }
}

/// Handle for retrieving events from the kernel for a line
///
/// In order for userspace to retrieve incoming events on a GPIO,
/// an event handle must be requested from the chip using
/// [`Line::events`].
/// On success, the kernel creates an anonymous file descriptor
/// for reading events. This structure is the go-between for callers
/// and that file descriptor.
///
/// [`Line::events`]: struct.Line.html#method.events
#[derive(Debug)]
pub struct LineEventHandle {
    line: Line,
    file: File,
}

impl LineEventHandle {
    /// Retrieve the next event from the kernel for this line
    ///
    /// This blocks while there is not another event available from the
    /// kernel for the line which matches the subscription criteria
    /// specified in the `event_flags` when the handle was created.
    pub fn get_event(&mut self) -> Result<LineEvent> {
        match self.read_event() {
            Ok(Some(event)) => Ok(event),
            Ok(None) => Err(event_err(nix::errno::Errno::EIO)),
            Err(e) => Err(e.into()),
        }
    }

    /// Request the current state of this Line from the kernel
    ///
    /// This value should be 0 or 1 which a "1" representing that
    /// the line is active.  Usually this means that the line is
    /// at logic-level high but it could mean the opposite if the
    /// line has been marked as being `ACTIVE_LOW`.
    pub fn get_value(&self) -> Result<u8> {
        let mut data: ffi::gpiohandle_data = unsafe { mem::zeroed() };
        ffi::gpiohandle_get_line_values_ioctl(self.file.as_raw_fd(), &mut data)?;
        Ok(data.values[0])
    }

    /// Get the Line information associated with this handle.
    pub fn line(&self) -> &Line {
        &self.line
    }
    
    pub fn wait_for_event(&self, duration : Option<std::time::Duration>) -> std::io::Result<bool>
    {
        wait_for_readable(&self.file,duration)
    }

    pub fn try_read_event(&mut self) -> std::io::Result<Option<LineEvent>>
    {
        let ready = wait_for_readable(&self.file,Some(std::time::Duration::ZERO))?;
        if !ready { return Ok(None); }

        self.read_event()
    }

    pub fn read_event_timeout(&mut self, duration : std::time::Duration) -> std::io::Result<Option<LineEvent>>
    {
        let ready = wait_for_readable(&self.file,Some(duration))?;
        if !ready { return Ok(None); }

        self.read_event()
    }

    /// Helper function which returns the line event if a complete event was read, Ok(None) if not
    /// enough data was read or the error returned by `read()`.
    pub(crate) fn read_event(&mut self) -> std::io::Result<Option<LineEvent>> {
<<<<<<< HEAD
        let mut data: std::mem::MaybeUninit<ffi::gpioevent_data> = mem::MaybeUninit::uninit();
        let data_as_buf = unsafe {
            slice::from_raw_parts_mut(
                data.as_mut_ptr() as *mut u8,
                mem::size_of::<ffi::gpioevent_data>(),
            )
        };

        let mut read_count = 0;
        loop {
            match self.file.read(&mut data_as_buf[read_count..])
            {
                Ok(read) => read_count += read,
                Err(e) if matches!(e.kind(), std::io::ErrorKind::WouldBlock ) => 
                {
                    wait_for_readable(&self.file, None)?;
                },
                Err(e) => return Err(e),
            }

            if read_count >= mem::size_of::<ffi::gpioevent_data>()
            {
                break;
            }
        };
        
        Ok(Some(LineEvent(unsafe { data.assume_init() })))
=======
        let mut data: ffi::gpioevent_data = unsafe { mem::zeroed() };
        let data_as_buf = unsafe {
            slice::from_raw_parts_mut(
                (&mut data as *mut ffi::gpioevent_data).cast(),
                mem::size_of::<ffi::gpioevent_data>(),
            )
        };
        let bytes_read = self.file.read(data_as_buf)?;
        if bytes_read == mem::size_of::<ffi::gpioevent_data>() {
            Ok(Some(LineEvent(data)))
        } else {
            Ok(None)
        }
>>>>>>> 2c7ef823
    }
}

impl AsRawFd for LineEventHandle {
    /// Gets the raw file descriptor for the `LineEventHandle`.
    fn as_raw_fd(&self) -> RawFd {
        self.file.as_raw_fd()
    }
}

impl Iterator for LineEventHandle {
    type Item = Result<LineEvent>;

    fn next(&mut self) -> Option<Result<LineEvent>> {
        match self.read_event() {
            Ok(None) => None,
            Ok(Some(event)) => Some(Ok(event)),
            Err(e) => Some(Err(e.into())),
        }
    }
}

fn wait_for_readable(fd : &dyn AsRawFd, timeout : Option<std::time::Duration>) -> std::result::Result<bool,std::io::Error>
{
    let pollfd = nix::poll::PollFd::new(fd.as_raw_fd(), nix::poll::PollFlags::POLLIN);
    let timeout = timeout.map(|d| std::convert::TryInto::try_into(d.as_millis()).unwrap_or(i32::MAX)).unwrap_or(-1);
    let res = nix::poll::poll(&mut [pollfd], timeout);
    match res
    {
        Ok(v) if v == 0 => Ok(false),
        Ok(_) => Ok(true),
        Err(_) => Err(std::io::Error::from_raw_os_error(nix::errno::errno()))
    }
}<|MERGE_RESOLUTION|>--- conflicted
+++ resolved
@@ -1012,11 +1012,10 @@
     /// Helper function which returns the line event if a complete event was read, Ok(None) if not
     /// enough data was read or the error returned by `read()`.
     pub(crate) fn read_event(&mut self) -> std::io::Result<Option<LineEvent>> {
-<<<<<<< HEAD
-        let mut data: std::mem::MaybeUninit<ffi::gpioevent_data> = mem::MaybeUninit::uninit();
+        let mut data: ffi::gpioevent_data = unsafe { mem::zeroed() };
         let data_as_buf = unsafe {
             slice::from_raw_parts_mut(
-                data.as_mut_ptr() as *mut u8,
+                (&mut data as *mut ffi::gpioevent_data).cast(),
                 mem::size_of::<ffi::gpioevent_data>(),
             )
         };
@@ -1039,22 +1038,7 @@
             }
         };
         
-        Ok(Some(LineEvent(unsafe { data.assume_init() })))
-=======
-        let mut data: ffi::gpioevent_data = unsafe { mem::zeroed() };
-        let data_as_buf = unsafe {
-            slice::from_raw_parts_mut(
-                (&mut data as *mut ffi::gpioevent_data).cast(),
-                mem::size_of::<ffi::gpioevent_data>(),
-            )
-        };
-        let bytes_read = self.file.read(data_as_buf)?;
-        if bytes_read == mem::size_of::<ffi::gpioevent_data>() {
-            Ok(Some(LineEvent(data)))
-        } else {
-            Ok(None)
-        }
->>>>>>> 2c7ef823
+        Ok(Some(LineEvent(data)))
     }
 }
 
